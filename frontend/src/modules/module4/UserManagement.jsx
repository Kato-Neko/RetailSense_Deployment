"use client";

import { useState, useEffect } from "react";
import { User, Mail, Calendar, Key, Eye, EyeOff, Video, Map, Clock, BarChart2, Edit2, Check, X, Trash2 } from "lucide-react";
import { authService, heatmapService } from "../../services/api";
import toast from "react-hot-toast";
import { Card, CardContent, CardHeader, CardTitle } from "@/components/ui/card";
import { Button } from "@/components/ui/button";
import { Input } from "@/components/ui/input";
import { Label } from "@/components/ui/label";
import { Avatar, AvatarFallback, AvatarImage } from "@/components/ui/avatar";

const UserManagement = () => {
  const [userInfo, setUserInfo] = useState({
    username: "",
    email: "",
    created_at: "",
  });
  const [isLoading, setIsLoading] = useState(true);
  const [showCurrentPassword, setShowCurrentPassword] = useState(false);
  const [showNewPassword, setShowNewPassword] = useState(false);
  const [showConfirmPassword, setShowConfirmPassword] = useState(false);
  const [passwordForm, setPasswordForm] = useState({
    currentPassword: "",
    newPassword: "",
    confirmPassword: "",
  });
  const [activityStats, setActivityStats] = useState({
    totalVideos: 0,
    totalHeatmaps: 0,
    lastActivity: null,
    recentActivities: []
  });
  const [isEditingUsername, setIsEditingUsername] = useState(false);
  const [newUsername, setNewUsername] = useState("");

  useEffect(() => {
    fetchUserInfo();
    fetchUserActivity();
  }, []);

  const fetchUserInfo = async () => {
    try {
      const response = await authService.getUserInfo();
      setUserInfo(response);
      setIsLoading(false);
    } catch (error) {
      toast.error("Failed to fetch user information");
      setIsLoading(false);
    }
  };

  const fetchUserActivity = async () => {
    try {
      const jobHistory = await heatmapService.getJobHistory();
      
      // Calculate statistics
      const totalVideos = jobHistory.filter(job => job.input_video_name).length;
      const totalHeatmaps = jobHistory.filter(job => job.status === "completed").length;
      const lastActivity = jobHistory.length > 0 ? new Date(jobHistory[0].created_at) : null;
      
      // Get recent activities (last 5)
      const recentActivities = jobHistory.slice(0, 5).map(job => ({
        type: job.input_video_name ? 'video' : 'heatmap',
        name: job.input_video_name || job.input_floorplan_name || 'Unknown',
        status: job.status,
        date: new Date(job.created_at),
        peopleCount: job.people_counted
      }));

      setActivityStats({
        totalVideos,
        totalHeatmaps,
        lastActivity,
        recentActivities
      });
    } catch (error) {
      console.error("Failed to fetch activity:", error);
    }
  };

  const handlePasswordChange = (e) => {
    const { name, value } = e.target;
    setPasswordForm((prev) => ({
      ...prev,
      [name]: value,
    }));
  };

  const handlePasswordUpdate = async (e) => {
    e.preventDefault();

    if (!passwordForm.currentPassword || !passwordForm.newPassword || !passwordForm.confirmPassword) {
      toast.error("Please fill in all password fields");
      return;
    }

    if (passwordForm.newPassword !== passwordForm.confirmPassword) {
      toast.error("New passwords do not match");
      return;
    }

    if (passwordForm.newPassword.length < 6) {
      toast.error("New password must be at least 6 characters long");
      return;
    }

    try {
      // TODO: Implement password update API call
      toast.success("Password updated successfully");
      setPasswordForm({
        currentPassword: "",
        newPassword: "",
        confirmPassword: "",
      });
    } catch (error) {
      toast.error(error.message || "Failed to update password");
    }
  };

  const handleUsernameEdit = () => {
    setNewUsername(userInfo.username);
    setIsEditingUsername(true);
  };

  const handleUsernameCancel = () => {
    setIsEditingUsername(false);
    setNewUsername("");
  };

  const handleUsernameUpdate = async (e) => {
    e.preventDefault();
    
    if (!newUsername.trim()) {
      toast.error("Username cannot be empty");
      return;
    }

    if (newUsername === userInfo.username) {
      setIsEditingUsername(false);
      return;
    }

    try {
      const response = await authService.updateUsername(newUsername);
      if (response.message) {
        setUserInfo(prev => ({ ...prev, username: newUsername }));
        setIsEditingUsername(false);
        toast.success("Username updated successfully");
      } else {
        throw new Error("Failed to update username");
      }
    } catch (error) {
      toast.error(error.message || "Failed to update username");
    }
  };

  // Delete activity from UI only
  const handleDeleteActivity = (index) => {
    setActivityStats((prev) => ({
      ...prev,
      recentActivities: prev.recentActivities.filter((_, i) => i !== index)
    }));
  };

  if (isLoading) {
    return (
      <div className="flex items-center justify-center min-h-[300px] text-slate-400 text-lg">Loading user information...</div>
    );
  }

  return (
    <div className="container mx-auto max-w-3xl px-4 py-8">
      {/* Profile Card */}
      <Card className="mb-8 bg-gradient-to-br from-background/80 to-muted/90 dark:from-slate-900/80 dark:to-slate-950/90 border border-border shadow-xl shadow-primary/10 backdrop-blur-xl">
        <CardHeader className="flex flex-row items-center gap-4">
          <Avatar className="w-16 h-16">
            <AvatarImage src="https://github.com/shadcn.png" alt={userInfo.username || "User"} />
            <AvatarFallback>
              {userInfo.username
                ? userInfo.username
                    .split(" ")
                    .map((n) => n[0])
                    .join("")
                    .toUpperCase()
                : userInfo.email
                ? userInfo.email[0].toUpperCase()
                : "U"}
            </AvatarFallback>
          </Avatar>
          <div className="flex-1">
            {isEditingUsername ? (
              <form onSubmit={handleUsernameUpdate} className="flex items-center gap-2">
                <Input
                  type="text"
                  value={newUsername}
                  onChange={(e) => setNewUsername(e.target.value)}
                  className="w-40"
                  placeholder="Enter new username"
                  autoFocus
                />
                <Button type="submit" size="icon" variant="success"><Check size={16} /></Button>
                <Button type="button" size="icon" variant="destructive" onClick={handleUsernameCancel}><X size={16} /></Button>
              </form>
            ) : (
              <div className="flex items-center gap-2">
                <h2 className="text-xl font-semibold text-foreground">{userInfo.username}</h2>
                <Button onClick={handleUsernameEdit} size="icon" variant="ghost"><Edit2 size={16} /></Button>
              </div>
            )}
            <div className="flex gap-4 mt-2">
              <div className="flex items-center gap-2 text-muted-foreground text-sm">
                <Mail className="h-4 w-4" /> {userInfo.email}
<<<<<<< HEAD
              </div>
              <div className="flex items-center gap-2 text-muted-foreground text-sm">
=======
          </div>
              <div className="flex items-center gap-2 text-slate-400 text-sm">
>>>>>>> 69c62327
                <Calendar className="h-4 w-4" /> Member since {new Date(userInfo.created_at).toLocaleDateString()}
        </div>
            </div>
          </div>
        </CardHeader>
      </Card>
      {/* Activity Summary Card */}
      <Card className="mb-8 bg-gradient-to-br from-background/80 to-muted/90 dark:from-slate-900/80 dark:to-slate-950/90 border border-border shadow-xl shadow-primary/10 backdrop-blur-xl">
        <CardHeader>
          <CardTitle className="text-lg text-foreground">Activity Summary</CardTitle>
        </CardHeader>
        <CardContent>
          <div className="grid grid-cols-3 gap-0 mb-6 text-center">
            <div className="flex flex-col items-center justify-center">
              <Video className="text-cyan-400 h-6 w-6 mb-1" />
              <span className="text-2xl font-bold text-foreground">{activityStats.totalVideos}</span>
              <span className="text-xs text-muted-foreground mt-1">Videos Processed</span>
            </div>
            <div className="flex flex-col items-center justify-center">
              <Map className="text-green-400 h-6 w-6 mb-1" />
              <span className="text-2xl font-bold text-foreground">{activityStats.totalHeatmaps}</span>
              <span className="text-xs text-muted-foreground mt-1">Heatmaps Generated</span>
            </div>
            <div className="flex flex-col items-center justify-center">
              <Clock className="text-yellow-400 h-6 w-6 mb-1" />
              <span className="text-2xl font-bold text-foreground">{activityStats.lastActivity ? new Date(activityStats.lastActivity).toLocaleDateString() : 'No activity'}</span>
              <span className="text-xs text-muted-foreground mt-1">Last Activity</span>
            </div>
          </div>
          <div>
            <h3 className="text-base font-semibold text-foreground mb-3">Recent Activities</h3>
            <div className="space-y-4">
              {activityStats.recentActivities.map((activity, index) => (
                <div key={index} className="flex items-center gap-4 bg-muted/60 dark:bg-slate-800/60 rounded-lg px-4 py-3">
                  <div className="rounded-full bg-muted dark:bg-slate-900 p-2 flex-shrink-0">
                    {activity.type === 'video' ? <Video className="h-5 w-5 text-cyan-400" /> : <Map className="h-5 w-5 text-green-400" />}
            </div>
                  <div className="flex-1 min-w-0">
                    <div className="flex items-center gap-2">
<<<<<<< HEAD
                      <span className="font-medium text-foreground">{activity.type === 'video' ? 'Video Processing' : 'Heatmap Generation'}</span>
                      <span className="text-xs text-muted-foreground">{activity.date.toLocaleDateString()} {activity.date.toLocaleTimeString()}</span>
                    </div>
                    <div className="text-muted-foreground text-sm truncate max-w-[180px]">{activity.name}</div>
=======
                      <span className="font-medium text-white">{activity.type === 'video' ? 'Video Processing' : 'Heatmap Generation'}</span>
                      <span className="text-xs text-slate-400">{activity.date.toLocaleDateString()} {activity.date.toLocaleTimeString()}</span>
          </div>
                    <div className="text-slate-300 text-sm truncate max-w-[180px]">{activity.name}</div>
>>>>>>> 69c62327
                    {activity.peopleCount && (
                      <div className="flex items-center gap-1 text-xs text-blue-300 mt-1">
                        <BarChart2 className="h-4 w-4" /> {activity.peopleCount} people detected
        </div>
                    )}
                    <span className={`inline-block mt-1 px-2 py-0.5 rounded text-xs ${activity.status === 'completed' ? 'bg-green-700/40 text-green-300' : activity.status === 'error' ? 'bg-red-700/40 text-red-300' : 'bg-yellow-700/40 text-yellow-300'}`}>{activity.status}</span>
                  </div>
                  <Button size="icon" variant="destructive" onClick={() => handleDeleteActivity(index)} title="Delete activity">
                    <Trash2 className="h-5 w-5" />
                  </Button>
              </div>
            ))}
          </div>
        </div>
        </CardContent>
      </Card>
      {/* Password Card */}
      <Card className="bg-gradient-to-br from-background/80 to-muted/90 dark:from-slate-900/80 dark:to-slate-950/90 border border-border shadow-xl shadow-primary/10 backdrop-blur-xl">
        <CardHeader>
          <CardTitle className="text-lg text-foreground">Change Password</CardTitle>
        </CardHeader>
        <CardContent>
          <form onSubmit={handlePasswordUpdate} className="space-y-4">
            <div className="relative">
              <Label htmlFor="currentPassword" className="text-muted-foreground mb-1 block">Current Password</Label>
              <Input
                id="currentPassword"
                name="currentPassword"
                type={showCurrentPassword ? "text" : "password"}
                required
                placeholder="Enter current password"
                value={passwordForm.currentPassword}
                onChange={handlePasswordChange}
                className="flex-1 pr-10"
              />
              <Button type="button" size="icon" variant="ghost" onClick={() => setShowCurrentPassword(v => !v)} className="absolute right-2 top-1/2 -translate-y-1/2 mt-[10px] z-10 p-0 h-7 w-7">
                {showCurrentPassword ? <EyeOff className="h-5 w-5" /> : <Eye className="h-5 w-5" />}
              </Button>
            </div>
            <div className="relative">
              <Label htmlFor="newPassword" className="text-muted-foreground mb-1 block">New Password</Label>
              <Input
                id="newPassword"
                name="newPassword"
                type={showNewPassword ? "text" : "password"}
                required
                placeholder="Enter new password"
                value={passwordForm.newPassword}
                onChange={handlePasswordChange}
                className="flex-1 pr-10"
              />
              <Button type="button" size="icon" variant="ghost" onClick={() => setShowNewPassword(v => !v)} className="absolute right-2 top-1/2 -translate-y-1/2 mt-[10px] z-10 p-0 h-7 w-7">
                {showNewPassword ? <EyeOff className="h-5 w-5" /> : <Eye className="h-5 w-5" />}
              </Button>
            </div>
            <div className="relative">
              <Label htmlFor="confirmPassword" className="text-muted-foreground mb-1 block">Confirm New Password</Label>
              <Input
                id="confirmPassword"
                name="confirmPassword"
                type={showConfirmPassword ? "text" : "password"}
                required
                placeholder="Confirm new password"
                value={passwordForm.confirmPassword}
                onChange={handlePasswordChange}
                className="flex-1 pr-10"
              />
              <Button type="button" size="icon" variant="ghost" onClick={() => setShowConfirmPassword(v => !v)} className="absolute right-2 top-1/2 -translate-y-1/2 mt-[10px] z-10 p-0 h-7 w-7">
                {showConfirmPassword ? <EyeOff className="h-5 w-5" /> : <Eye className="h-5 w-5" />}
              </Button>
            </div>
            <Button type="submit" className="w-full bg-gradient-to-r from-white to-cyan-200 text-black font-semibold shadow-md border border-border py-2 text-sm hover:opacity-90 dark:from-blue-900 dark:to-cyan-800 dark:text-white">
              <Key className="mr-2 h-5 w-5" /> Update Password
            </Button>
        </form>
        </CardContent>
      </Card>
    </div>
  );
};

export default UserManagement;<|MERGE_RESOLUTION|>--- conflicted
+++ resolved
@@ -211,13 +211,8 @@
             <div className="flex gap-4 mt-2">
               <div className="flex items-center gap-2 text-muted-foreground text-sm">
                 <Mail className="h-4 w-4" /> {userInfo.email}
-<<<<<<< HEAD
               </div>
               <div className="flex items-center gap-2 text-muted-foreground text-sm">
-=======
-          </div>
-              <div className="flex items-center gap-2 text-slate-400 text-sm">
->>>>>>> 69c62327
                 <Calendar className="h-4 w-4" /> Member since {new Date(userInfo.created_at).toLocaleDateString()}
         </div>
             </div>
@@ -257,17 +252,10 @@
             </div>
                   <div className="flex-1 min-w-0">
                     <div className="flex items-center gap-2">
-<<<<<<< HEAD
                       <span className="font-medium text-foreground">{activity.type === 'video' ? 'Video Processing' : 'Heatmap Generation'}</span>
                       <span className="text-xs text-muted-foreground">{activity.date.toLocaleDateString()} {activity.date.toLocaleTimeString()}</span>
                     </div>
                     <div className="text-muted-foreground text-sm truncate max-w-[180px]">{activity.name}</div>
-=======
-                      <span className="font-medium text-white">{activity.type === 'video' ? 'Video Processing' : 'Heatmap Generation'}</span>
-                      <span className="text-xs text-slate-400">{activity.date.toLocaleDateString()} {activity.date.toLocaleTimeString()}</span>
-          </div>
-                    <div className="text-slate-300 text-sm truncate max-w-[180px]">{activity.name}</div>
->>>>>>> 69c62327
                     {activity.peopleCount && (
                       <div className="flex items-center gap-1 text-xs text-blue-300 mt-1">
                         <BarChart2 className="h-4 w-4" /> {activity.peopleCount} people detected
