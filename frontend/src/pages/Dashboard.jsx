--- conflicted
+++ resolved
@@ -219,23 +219,6 @@
                       ></div>
                       <div className="flex-1 min-w-0">
                         <div className="text-slate-200 text-sm truncate max-w-[180px]">
-<<<<<<< HEAD
-                      {job.status === "completed"
-                        ? `Completed "${job.name}"`
-                        : job.status === "error"
-                        ? `Error processing "${job.name}"`
-                        : `Processing "${job.name}"`}
-                        </div>
-                        <div className="text-xs text-slate-400">{job.time}</div>
-                      </div>
-                  </div>
-                ))}
-              </div>
-            ) : (
-                <p className="text-slate-400">No recent activity found. Start by processing a video or generating a heatmap.</p>
-            )}
-          </div>
-=======
                           {job.status === "completed"
                             ? `Completed "${job.name}"`
                             : job.status === "error"
@@ -253,7 +236,6 @@
                 </p>
               )}
             </div>
->>>>>>> 2e00b59d
           </CardContent>
         </Card>
       </div>
